package retry

import (
	"context"
	"errors"
	"fmt"
	"math"
	"os"
	"reflect"
	"testing"
	"time"
)

func TestDoWithDataAllFailed(t *testing.T) {
	var retrySum uint
	v, err := DoWithData(
		func() (int, error) { return 7, errors.New("test") },
		OnRetry(func(n uint, err error) { retrySum += n }),
		Delay(time.Nanosecond),
	)
	if err == nil {
		t.Fatal("expected error, got nil")
	}
	if v != 0 {
		t.Errorf("got v=%d, want 0", v)
	}

	expectedErrorFormat := `All attempts fail:
#1: test
#2: test
#3: test
#4: test
#5: test
#6: test
#7: test
#8: test
#9: test
#10: test`
	if retryErr, ok := err.(Error); ok {
		if len(retryErr) != 10 {
			t.Errorf("error count: got %d, want 10", len(retryErr))
		}
	} else {
		t.Fatalf("expected Error type, got %T", err)
	}
	fmt.Println(err.Error())
	if err.Error() != expectedErrorFormat {
		t.Errorf("error message: got %q, want %q", err.Error(), expectedErrorFormat)
	}
	if retrySum != uint(36) {
		t.Errorf("retry sum: got %d, want 36", retrySum)
	}
}

func TestDoFirstOk(t *testing.T) {
	var retrySum uint
	err := Do(
		func() error { return nil },
		OnRetry(func(n uint, err error) { retrySum += n }),
	)
	if err != nil {
		t.Fatalf("unexpected error: %v", err)
	}
	if uint(0) != retrySum {
		t.Errorf("retrySum (expected no retries): got %d, want 0", retrySum)
	}
}

func TestDoWithDataFirstOk(t *testing.T) {
	returnVal := 1

	var retrySum uint
	val, err := DoWithData(
		func() (int, error) { return returnVal, nil },
		OnRetry(func(n uint, err error) { retrySum += n }),
	)
	if err != nil {
		t.Fatalf("unexpected error: %v", err)
	}
	if returnVal != val {
		t.Errorf("return value: got %d, want %d", val, returnVal)
	}
	if uint(0) != retrySum {
		t.Errorf("retrySum (expected no retries): got %d, want 0", retrySum)
	}
}

func TestRetryIf(t *testing.T) {
	var retryCount uint
	err := Do(
		func() error {
			if retryCount >= 2 {
				return errors.New("special")
			} else {
				return errors.New("test")
			}
		},
		OnRetry(func(n uint, err error) { retryCount++ }),
		RetryIf(func(err error) bool {
			return err.Error() != "special"
		}),
		Delay(time.Nanosecond),
	)
	if err == nil {
		t.Fatal("expected error, got nil")
	}

	expectedErrorFormat := `All attempts fail:
#1: test
#2: test
#3: special`
	if retryErr, ok := err.(Error); ok {
		if len(retryErr) != 3 {
			t.Errorf("error count: got %d, want 3", len(retryErr))
		}
	} else {
		t.Fatalf("expected Error type, got %T", err)
	}
	if err.Error() != expectedErrorFormat {
		t.Errorf("error message: got %q, want %q", err.Error(), expectedErrorFormat)
	}
	if uint(2) != retryCount {
		t.Errorf("retry count: got %d, want 2", retryCount)
	}
}

func TestRetryIf_ZeroAttempts(t *testing.T) {
	var retryCount, onRetryCount uint
	err := Do(
		func() error {
			if retryCount >= 2 {
				return errors.New("special")
			} else {
				retryCount++
				return errors.New("test")
			}
		},
		OnRetry(func(n uint, err error) { onRetryCount = n }),
		RetryIf(func(err error) bool {
			return err.Error() != "special"
		}),
		Delay(time.Nanosecond),
		LastErrorOnly(true),
		Attempts(0),
	)
	if err == nil {
		t.Fatal("expected error, got nil")
	}

	if "special" != err.Error() {
		t.Errorf("error message: got %q, want %q", err.Error(), "special")
	}
	if retryCount != onRetryCount+1 {
		t.Errorf("retry count vs onRetry count: got retryCount=%d, onRetryCount=%d, want retryCount=onRetryCount+1", retryCount, onRetryCount)
	}
}

func TestZeroAttemptsWithError(t *testing.T) {
	const maxErrors = 999
	count := 0

	err := Do(
		func() error {
			if count < maxErrors {
				count += 1
				return errors.New("test")
			}

			return nil
		},
		Attempts(0),
		MaxDelay(time.Nanosecond),
	)
	if err != nil {
		t.Fatalf("unexpected error: %v", err)
	}

	if maxErrors != count {
		t.Errorf("execution count: got %d, want %d", count, maxErrors)
	}
}

func TestZeroAttemptsWithoutError(t *testing.T) {
	count := 0

	err := Do(
		func() error {
			count++

			return nil
		},
		Attempts(0),
	)
	if err != nil {
		t.Fatalf("unexpected error: %v", err)
	}

	if 1 != count {
		t.Errorf("execution count: got %d, want 1", count)
	}
}

func TestZeroAttemptsWithUnrecoverableError(t *testing.T) {
	err := Do(
		func() error {
			return Unrecoverable(errors.New("test error"))
		},
		Attempts(0),
		MaxDelay(time.Nanosecond),
	)
	if err == nil {
		t.Fatal("expected error, got nil")
	}
	expectedErr := Unrecoverable(errors.New("test error"))
	if err.Error() != expectedErr.Error() {
		t.Errorf("got %v, want %v", err, expectedErr)
	}
}

func TestAttemptsForError(t *testing.T) {
	count := uint(0)
	testErr := os.ErrInvalid
	attemptsForTestError := uint(3)
	err := Do(
		func() error {
			count++
			return testErr
		},
		AttemptsForError(attemptsForTestError, testErr),
		Attempts(5),
	)
	if err == nil {
		t.Fatal("expected error, got nil")
	}
	if count != attemptsForTestError {
		t.Errorf("attempt count: got %d, want %d", count, attemptsForTestError)
	}
}

func TestDefaultSleep(t *testing.T) {
	start := time.Now()
	err := Do(
		func() error { return errors.New("test") },
		Attempts(3),
	)
	dur := time.Since(start)
	if err == nil {
		t.Fatal("expected error, got nil")
	}
	if dur <= 300*time.Millisecond {
		t.Errorf("retry duration too short: got %v, want >300ms (3 retries with default delay)", dur)
	}
}

func TestFixedSleep(t *testing.T) {
	start := time.Now()
	err := Do(
		func() error { return errors.New("test") },
		Attempts(3),
		DelayType(FixedDelay),
	)
	dur := time.Since(start)
	if err == nil {
		t.Fatal("expected error, got nil")
	}
	if dur >= 500*time.Millisecond {
		t.Errorf("retry duration too long: got %v, want <500ms (3 retries with fixed delay)", dur)
	}
}

func TestLastErrorOnly(t *testing.T) {
	var retrySum uint
	err := Do(
		func() error { return fmt.Errorf("%d", retrySum) },
		OnRetry(func(n uint, err error) { retrySum += 1 }),
		Delay(time.Nanosecond),
		LastErrorOnly(true),
	)
	if err == nil {
		t.Fatal("expected error, got nil")
	}
	if err.Error() != "9" {
		t.Errorf("error message: got %q, want %q", err.Error(), "9")
	}
}

func TestUnrecoverableError(t *testing.T) {
	attempts := 0
	testErr := errors.New("error")
	err := Do(
		func() error {
			attempts++
			return Unrecoverable(testErr)
		},
		Attempts(2),
	)
<<<<<<< HEAD
	if err.Error() != expectedErr.Error() {
		t.Errorf("got %v, want %v", err, expectedErr)
	}
	if testErr != errors.Unwrap(err) {
		t.Errorf("unwrapped error: got %v, want %v", errors.Unwrap(err), testErr)
	}
	if attempts != 1 {
		t.Errorf("attempts with unrecoverable error: got %d, want 1", attempts)
	}
=======
	assert.Error(t, err)
	assert.Equal(t, Unrecoverable(testErr), err)
	assert.Equal(t, 1, attempts, "unrecoverable error broke the loop")
>>>>>>> bba6d6a3
}

func TestCombineFixedDelays(t *testing.T) {
	if os.Getenv("OS") == "macos-latest" {
		t.Skip("Skipping testing in MacOS GitHub actions - too slow, duration is wrong")
	}

	start := time.Now()
	err := Do(
		func() error { return errors.New("test") },
		Attempts(3),
		DelayType(CombineDelay(FixedDelay, FixedDelay)),
	)
	dur := time.Since(start)
	if err == nil {
		t.Fatal("expected error, got nil")
	}
	if dur <= 400*time.Millisecond {
		t.Errorf("combined delay duration too short: got %v, want >400ms", dur)
	}
	if dur >= 500*time.Millisecond {
		t.Errorf("combined delay duration too long: got %v, want <500ms", dur)
	}
}

func TestRandomDelay(t *testing.T) {
	if os.Getenv("OS") == "macos-latest" {
		t.Skip("Skipping testing in MacOS GitHub actions - too slow, duration is wrong")
	}

	start := time.Now()
	err := Do(
		func() error { return errors.New("test") },
		Attempts(3),
		DelayType(RandomDelay),
		MaxJitter(50*time.Millisecond),
	)
	dur := time.Since(start)
	if err == nil {
		t.Fatal("expected error, got nil")
	}
	if dur <= 2*time.Millisecond {
		t.Errorf("random delay duration too short: got %v, want >2ms", dur)
	}
	if dur >= 150*time.Millisecond {
		t.Errorf("random delay duration too long: got %v, want <150ms", dur)
	}
}

func TestMaxDelay(t *testing.T) {
	if os.Getenv("OS") == "macos-latest" {
		t.Skip("Skipping testing in MacOS GitHub actions - too slow, duration is wrong")
	}

	start := time.Now()
	err := Do(
		func() error { return errors.New("test") },
		Attempts(5),
		Delay(10*time.Millisecond),
		MaxDelay(50*time.Millisecond),
	)
	dur := time.Since(start)
	if err == nil {
		t.Fatal("expected error, got nil")
	}
	if dur <= 120*time.Millisecond {
		t.Errorf("max delay duration too short: got %v, want >120ms (5 retries with max delay)", dur)
	}
	if dur >= 275*time.Millisecond {
		t.Errorf("max delay duration too long: got %v, want <275ms (5 retries with max delay)", dur)
	}
}

func TestBackOffDelay(t *testing.T) {
	for _, c := range []struct {
		label         string
		delay         time.Duration
		expectedMaxN  uint
		n             uint
		expectedDelay time.Duration
	}{
		{
			label:         "negative-delay",
			delay:         -1,
			expectedMaxN:  62,
			n:             2,
			expectedDelay: 2,
		},
		{
			label:         "zero-delay",
			delay:         0,
			expectedMaxN:  62,
			n:             65,
			expectedDelay: 1 << 62,
		},
		{
			label:         "one-second",
			delay:         time.Second,
			expectedMaxN:  33,
			n:             62,
			expectedDelay: time.Second << 33,
		},
		{
			label:         "one-second-n",
			delay:         time.Second,
			expectedMaxN:  33,
			n:             1,
			expectedDelay: time.Second,
		},
	} {
		t.Run(
			c.label,
			func(t *testing.T) {
				config := Config{
					delay: c.delay,
				}
				delay := BackOffDelay(c.n, nil, &config)
				if c.expectedMaxN != config.maxBackOffN {
		t.Errorf("max n mismatch: got %v, want %v", config.maxBackOffN, c.expectedMaxN)
	}
				if c.expectedDelay != delay {
		t.Errorf("delay duration mismatch: got %v, want %v", delay, c.expectedDelay)
	}
			},
		)
	}
}

func TestCombineDelay(t *testing.T) {
	f := func(d time.Duration) DelayTypeFunc {
		return func(_ uint, _ error, _ *Config) time.Duration {
			return d
		}
	}
	const max = time.Duration(1<<63 - 1)
	for _, c := range []struct {
		label    string
		delays   []time.Duration
		expected time.Duration
	}{
		{
			label: "empty",
		},
		{
			label: "single",
			delays: []time.Duration{
				time.Second,
			},
			expected: time.Second,
		},
		{
			label: "negative",
			delays: []time.Duration{
				time.Second,
				-time.Millisecond,
			},
			expected: time.Second - time.Millisecond,
		},
		{
			label: "overflow",
			delays: []time.Duration{
				max,
				time.Second,
				time.Millisecond,
			},
			expected: max,
		},
	} {
		t.Run(
			c.label,
			func(t *testing.T) {
				funcs := make([]DelayTypeFunc, len(c.delays))
				for i, d := range c.delays {
					funcs[i] = f(d)
				}
				actual := CombineDelay(funcs...)(0, nil, nil)
				if c.expected != actual {
		t.Errorf("delay duration mismatch: got %v, want %v", actual, c.expected)
	}
			},
		)
	}
}

func TestContext(t *testing.T) {
	const defaultDelay = 100 * time.Millisecond
	t.Run("cancel before", func(t *testing.T) {
		ctx, cancel := context.WithCancel(context.Background())
		cancel()

		retrySum := 0
		start := time.Now()
		err := Do(
			func() error { return errors.New("test") },
			OnRetry(func(n uint, err error) { retrySum += 1 }),
			Context(ctx),
		)
		dur := time.Since(start)
		if err == nil {
		t.Fatal("expected error, got nil")
	}
		if !(dur < defaultDelay) {
		t.Errorf("cancellation timing: got duration=%v, want <defaultDelay=%v", dur, defaultDelay)
	}
		if retrySum != 0 {
		t.Errorf("retry count: got %d, want 0", retrySum)
	}
	})

	t.Run("cancel in retry progress", func(t *testing.T) {
		ctx, cancel := context.WithCancel(context.Background())

		retrySum := 0
		err := Do(
			func() error { return errors.New("test") },
			OnRetry(func(n uint, err error) {
				retrySum += 1
				if retrySum > 1 {
					cancel()
				}
			}),
			Context(ctx),
		)
		if err == nil {
		t.Fatal("expected error, got nil")
	}

		expectedErrorFormat := `All attempts fail:
#1: test
#2: test
#3: context canceled`
		if retryErr, ok := err.(Error); ok {
			if len(retryErr) != 3 {
				t.Errorf("expected len=%d, got %d", 3, len(retryErr))
			}
		} else {
			t.Fatalf("expected Error type, got %T", err)
		}
		if expectedErrorFormat != err.Error() {
		t.Errorf("error message: got %q, want %q", err.Error(), expectedErrorFormat)
	}
		if retrySum != 2 {
		t.Errorf("retry count: got %d, want 2", retrySum)
	}
	})

	t.Run("cancel in retry progress - last error only", func(t *testing.T) {
		ctx, cancel := context.WithCancel(context.Background())

		retrySum := 0
		err := Do(
			func() error { return errors.New("test") },
			OnRetry(func(n uint, err error) {
				retrySum += 1
				if retrySum > 1 {
					cancel()
				}
			}),
			Context(ctx),
			LastErrorOnly(true),
		)
		if context.Canceled != err {
		t.Errorf("error: got %v, want %v", err, context.Canceled)
	}

		if retrySum != 2 {
		t.Errorf("retry count: got %d, want 2", retrySum)
	}
	})

	t.Run("cancel in retry progress - infinite attempts", func(t *testing.T) {
		go func() {
			ctx, cancel := context.WithCancel(context.Background())

			retrySum := 0
			err := Do(
				func() error { return errors.New("test") },
				OnRetry(func(n uint, err error) {
					fmt.Println(n)
					retrySum += 1
					if retrySum > 1 {
						cancel()
					}
				}),
				LastErrorOnly(true),
				Context(ctx),
				Attempts(0),
			)

			if context.Canceled != err {
		t.Errorf("error: got %v, want %v", err, context.Canceled)
	}

			if retrySum != 2 {
		t.Errorf("retry count: got %d, want 2", retrySum)
	}
		}()
	})

	t.Run("cancelled on retry infinte attempts - wraps context error with last retried function error", func(t *testing.T) {
		ctx, cancel := context.WithCancel(context.Background())
		defer cancel()

		retrySum := 0
		err := Do(
			func() error { return fooErr{str: fmt.Sprintf("error %d", retrySum+1)} },
			OnRetry(func(n uint, err error) {
				retrySum += 1
				if retrySum == 2 {
					cancel()
				}
			}),
			Context(ctx),
			Attempts(0),
			WrapContextErrorWithLastError(true),
		)
		if !errors.Is(err, context.Canceled) {
		t.Errorf("errors.Is(err, context.Canceled): got false, want true")
	}
		if !errors.Is(err, fooErr{str: "error 2"}) {
		t.Errorf("errors.Is(err, last function error): got false, want true")
	}
	})

	t.Run("timed out on retry infinte attempts - wraps context error with last retried function error", func(t *testing.T) {
		ctx, cancel := context.WithTimeout(context.Background(), time.Millisecond*200)
		defer cancel()

		retrySum := 0
		err := Do(
			func() error { return fooErr{str: fmt.Sprintf("error %d", retrySum+1)} },
			OnRetry(func(n uint, err error) {
				retrySum += 1
			}),
			Context(ctx),
			Attempts(0),
			WrapContextErrorWithLastError(true),
		)
		if !errors.Is(err, context.DeadlineExceeded) {
		t.Errorf("errors.Is(err, context.DeadlineExceeded): got false, want true")
	}
		if !errors.Is(err, fooErr{str: "error 2"}) {
		t.Errorf("errors.Is(err, last function error): got false, want true")
	}
	})
}

type testTimer struct {
	called bool
}

func (t *testTimer) After(d time.Duration) <-chan time.Time {
	t.called = true
	return time.After(d)
}

func TestTimerInterface(t *testing.T) {
	var timer testTimer
	err := Do(
		func() error { return errors.New("test") },
		Attempts(1),
		Delay(10*time.Millisecond),
		MaxDelay(50*time.Millisecond),
		WithTimer(&timer),
	)

	if err == nil {
		t.Fatal("expected error, got nil")
	}

}

func TestErrorIs(t *testing.T) {
	var e Error
	expectErr := errors.New("error")
	closedErr := os.ErrClosed
	e = append(e, expectErr)
	e = append(e, closedErr)

	if !errors.Is(e, expectErr) {
		t.Error("IsRecoverable(err) = false, want true")
	}
	if !errors.Is(e, closedErr) {
		t.Error("IsRecoverable(err) = false, want true")
	}
	if errors.Is(e, errors.New("error")) {
		t.Error("IsRecoverable(err) = true, want false")
	}
}

type fooErr struct{ str string }

func (e fooErr) Error() string {
	return e.str
}

type barErr struct{ str string }

func (e barErr) Error() string {
	return e.str
}

func TestErrorAs(t *testing.T) {
	var e Error
	fe := fooErr{str: "foo"}
	e = append(e, fe)

	var tf fooErr
	var tb barErr

	if !errors.As(e, &tf) {
		t.Error("IsRecoverable(err) = false, want true")
	}
	if errors.As(e, &tb) {
		t.Error("IsRecoverable(err) = true, want false")
	}
	if "foo" != tf.str {
		t.Errorf("fooErr.str: got %q, want %q", tf.str, "foo")
	}
}

func TestUnwrap(t *testing.T) {
	testError := errors.New("test error")
	err := Do(
		func() error {
			return testError
		},
		Attempts(1),
	)

	if err == nil {
		t.Fatal("expected error, got nil")
	}
	if testError != errors.Unwrap(err) {
		t.Errorf("unwrapped error: got %v, want %v", errors.Unwrap(err), testError)
	}
}

func BenchmarkDo(b *testing.B) {
	testError := errors.New("test error")

	for i := 0; i < b.N; i++ {
		_ = Do(
			func() error {
				return testError
			},
			Attempts(10),
			Delay(0),
		)
	}
}

func BenchmarkDoWithData(b *testing.B) {
	testError := errors.New("test error")

	for i := 0; i < b.N; i++ {
		_, _ = DoWithData(
			func() (int, error) {
				return 0, testError
			},
			Attempts(10),
			Delay(0),
		)
	}
}

func BenchmarkDoNoErrors(b *testing.B) {
	for i := 0; i < b.N; i++ {
		_ = Do(
			func() error {
				return nil
			},
			Attempts(10),
			Delay(0),
		)
	}
}

func BenchmarkDoWithDataNoErrors(b *testing.B) {
	for i := 0; i < b.N; i++ {
		_, _ = DoWithData(
			func() (int, error) {
				return 0, nil
			},
			Attempts(10),
			Delay(0),
		)
	}
}

type attemptsForErrorTestError struct{}

func (attemptsForErrorTestError) Error() string { return "test error" }

func TestAttemptsForErrorNoDelayAfterFinalAttempt(t *testing.T) {
	var count uint64
	var timestamps []time.Time
	
	startTime := time.Now()
	
	err := Do(
		func() error {
			count++
			timestamps = append(timestamps, time.Now())
			return attemptsForErrorTestError{}
		},
		Attempts(3),
		Delay(200*time.Millisecond),
		DelayType(FixedDelay),
		AttemptsForError(2, attemptsForErrorTestError{}),
		LastErrorOnly(true),
		Context(context.Background()),
	)
	
	endTime := time.Now()
	
	if err == nil {
		t.Fatal("expected error, got nil")
	}
	if uint64(2) != count {
		t.Errorf("attempt count: got %d, want 2", count)
	}
	if len(timestamps) != 2 {
		t.Errorf("timestamp count: got %d, want 2", len(timestamps))
	}
	
	// Verify timing: first attempt at ~0ms, second at ~200ms, end immediately after second attempt
	firstAttemptTime := timestamps[0].Sub(startTime)
	secondAttemptTime := timestamps[1].Sub(startTime)
	totalTime := endTime.Sub(startTime)
	
	// First attempt should be immediate
	if firstAttemptTime >= 50*time.Millisecond {
		t.Errorf("first attempt timing: got %v, want <50ms (should be immediate)", firstAttemptTime)
	}
	
	// Second attempt should be after delay
	if secondAttemptTime <= 150*time.Millisecond {
		t.Errorf("second attempt timing: got %v, want >150ms (should be after 200ms delay)", secondAttemptTime)
	}
	if secondAttemptTime >= 250*time.Millisecond {
		t.Errorf("second attempt timing: got %v, want <250ms", secondAttemptTime)
	}
	
	// Total time should not include delay after final attempt
	if totalTime >= 300*time.Millisecond {
		t.Errorf("total duration: got %v, want <300ms (no delay after final attempt)", totalTime)
	}
}

func TestOnRetryNotCalledOnLastAttempt(t *testing.T) {
	callCount := 0
	onRetryCalls := make([]uint, 0)
	
	err := Do(
		func() error {
			callCount++
			return errors.New("test error")
		},
		Attempts(3),
		OnRetry(func(n uint, err error) {
			onRetryCalls = append(onRetryCalls, n)
		}),
		Delay(time.Nanosecond),
	)
	
	if err == nil {
		t.Fatal("expected error, got nil")
	}
	if callCount != 3 {
		t.Errorf("function call count: got %d, want 3", callCount)
	}
	if !reflect.DeepEqual(onRetryCalls, []uint{0, 1}) {
		t.Errorf("onRetry calls: got %v, want %v (should not be called on final attempt)", onRetryCalls, []uint{0, 1})
	}
	if len(onRetryCalls) != 2 {
		t.Errorf("onRetry call count: got %d, want 2 (not called on last attempt)", len(onRetryCalls))
	}
}

func TestIsRecoverable(t *testing.T) {
	err := errors.New("err")
	if !IsRecoverable(err) {
		t.Error("IsRecoverable(err) = false, want true")
	}

	err = Unrecoverable(err)
	if IsRecoverable(err) {
		t.Error("IsRecoverable(err) = true, want false")
	}

	err = fmt.Errorf("wrapping: %w", err)
	if IsRecoverable(err) {
		t.Error("IsRecoverable(err) = true, want false")
	}
}

func TestFullJitterBackoffDelay(t *testing.T) {
	// Seed for predictable randomness in tests
	// In real usage, math/rand is auto-seeded in Go 1.20+ or should be seeded once at program start.
	// For library test predictability, local seeding is fine.
	// However, retry-go's RandomDelay uses global math/rand without explicit seeding in tests.
	// Let's follow the existing pattern of not explicitly seeding in each test for now,
	// assuming test runs are isolated enough or that exact delay values aren't asserted,
	// but rather ranges or properties.

	baseDelay := 50 * time.Millisecond
	maxDelay := 500 * time.Millisecond

	config := &Config{
		delay:    baseDelay,
		maxDelay: maxDelay,
		// other fields can be zero/default for this test
	}

	attempts := []uint{0, 1, 2, 3, 4, 5, 6, 10}

	for _, n := range attempts {
		delay := FullJitterBackoffDelay(n, errors.New("test error"), config)

		expectedMaxCeiling := float64(baseDelay) * math.Pow(2, float64(n))
		if expectedMaxCeiling > float64(maxDelay) {
			expectedMaxCeiling = float64(maxDelay)
		}

		if delay < 0 {
			t.Errorf("Delay should be non-negative. Got: %v for attempt %d", delay, n)
		}
		if delay > time.Duration(expectedMaxCeiling) {
			t.Errorf("Delay %v should be less than or equal to current backoff ceiling %v for attempt %d", delay, time.Duration(expectedMaxCeiling), n)
		}

		t.Logf("Attempt %d: BaseDelay=%v, MaxDelay=%v, Calculated Ceiling=~%v, Actual Delay=%v",
			n, baseDelay, maxDelay, time.Duration(expectedMaxCeiling), delay)

		// Test with MaxDelay disabled (0)
		configNoMax := &Config{delay: baseDelay, maxDelay: 0}
		delayNoMax := FullJitterBackoffDelay(n, errors.New("test error"), configNoMax)
		expectedCeilingNoMax := float64(baseDelay) * math.Pow(2, float64(n))
		if expectedCeilingNoMax > float64(10*time.Minute) { // Avoid overflow for very large N
			expectedCeilingNoMax = float64(10 * time.Minute)
		}
		if delayNoMax < 0 {
			t.Errorf("Delay (no max) should be non-negative. Got: %v for attempt %d", delayNoMax, n)
		}
		if delayNoMax > time.Duration(expectedCeilingNoMax) {
			t.Errorf("Delay (no max) %v should be less than or equal to current backoff ceiling %v for attempt %d", delayNoMax, time.Duration(expectedCeilingNoMax), n)
		}
	}

	// Test case where baseDelay might be zero
	configZeroBase := &Config{delay: 0, maxDelay: maxDelay}
	delayZeroBase := FullJitterBackoffDelay(0, errors.New("test error"), configZeroBase)
	if time.Duration(0) != delayZeroBase {
		t.Errorf("delay with zero base: got %v, want 0", delayZeroBase)
	}

	delayZeroBaseAttempt1 := FullJitterBackoffDelay(1, errors.New("test error"), configZeroBase)
	if time.Duration(0) != delayZeroBaseAttempt1 {
		t.Errorf("delay with zero base (attempt>0): got %v, want 0", delayZeroBaseAttempt1)
	}

	// Test with very small base delay
	smallBaseDelay := 1 * time.Nanosecond
	configSmallBase := &Config{delay: smallBaseDelay, maxDelay: 100 * time.Nanosecond}
	for i := uint(0); i < 5; i++ {
		d := FullJitterBackoffDelay(i, errors.New("test"), configSmallBase)
		ceil := float64(smallBaseDelay) * math.Pow(2, float64(i))
		if ceil > 100 {
			ceil = 100
		}
		if d > time.Duration(ceil) {
			t.Errorf("delay ceiling: got %v, want <=%v", d, time.Duration(ceil))
		}
	}
}<|MERGE_RESOLUTION|>--- conflicted
+++ resolved
@@ -294,21 +294,9 @@
 		},
 		Attempts(2),
 	)
-<<<<<<< HEAD
-	if err.Error() != expectedErr.Error() {
-		t.Errorf("got %v, want %v", err, expectedErr)
-	}
-	if testErr != errors.Unwrap(err) {
-		t.Errorf("unwrapped error: got %v, want %v", errors.Unwrap(err), testErr)
-	}
-	if attempts != 1 {
-		t.Errorf("attempts with unrecoverable error: got %d, want 1", attempts)
-	}
-=======
 	assert.Error(t, err)
 	assert.Equal(t, Unrecoverable(testErr), err)
 	assert.Equal(t, 1, attempts, "unrecoverable error broke the loop")
->>>>>>> bba6d6a3
 }
 
 func TestCombineFixedDelays(t *testing.T) {
