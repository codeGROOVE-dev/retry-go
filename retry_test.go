--- conflicted
+++ resolved
@@ -633,7 +633,6 @@
 	}
 }
 
-<<<<<<< HEAD
 type attemptsForErrorTestError struct{}
 
 func (attemptsForErrorTestError) Error() string { return "test error" }
@@ -678,7 +677,8 @@
 	
 	// Total time should not include delay after final attempt
 	assert.Less(t, totalTime, 300*time.Millisecond, "should not delay after final attempt")
-=======
+}
+
 func TestOnRetryNotCalledOnLastAttempt(t *testing.T) {
 	callCount := 0
 	onRetryCalls := make([]uint, 0)
@@ -699,7 +699,6 @@
 	assert.Equal(t, 3, callCount, "function should be called 3 times")
 	assert.Equal(t, []uint{0, 1}, onRetryCalls, "onRetry should only be called for first 2 attempts, not the final one")
 	assert.Len(t, onRetryCalls, 2, "onRetry should be called exactly 2 times (not on last attempt)")
->>>>>>> ea9d019a
 }
 
 func TestIsRecoverable(t *testing.T) {
