--- conflicted
+++ resolved
@@ -172,13 +172,8 @@
 
 		// Setting attempts to 0 means we'll retry until we succeed
 		// if this is last attempt - don't wait
-<<<<<<< HEAD
-		if config.attempts != 0 && n == config.attempts-1 {
-			break
-=======
 		if n == config.attempts-1 {
 			break shouldRetry
->>>>>>> e08f6581
 		}
 
 		config.onRetry(n, err)
@@ -193,10 +188,6 @@
 
 			return emptyT, append(errorLog, context.Cause(config.context))
 		}
-<<<<<<< HEAD
-
-=======
->>>>>>> e08f6581
 	}
 
 	if config.lastErrorOnly {
